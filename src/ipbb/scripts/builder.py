--- conflicted
+++ resolved
@@ -145,11 +145,7 @@
 
     _compose_cli()
 
-<<<<<<< HEAD
-    obj = Environment()
-=======
     obj = Context()
->>>>>>> 8ff18019
     try:
         climain(obj=obj)
     except Exception as e:
