--- conflicted
+++ resolved
@@ -10,12 +10,8 @@
 from rich.table import Table
 
 from .tools.alien import AlienBranch
-<<<<<<< HEAD
 from .console import cprint
-
-=======
 from .depparser import DepFormatter
->>>>>>> c1ace5ea
 
 # ------------------------------------------------------------------------------
 class DirSentry:
