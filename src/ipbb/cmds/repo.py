
# Modules
import click
import os
import subprocess
import sh
import sys
import yaml

# Elements
from os.path import join, split, exists, splitext, dirname, basename, abspath

from ..console import cprint
from ..defaults import kSourceDir, kProjDir, kWorkAreaFile, kRepoSetupFile
from ..depparser import Pathmaker
from ..tools.common import mkdir
from ..utils import DirSentry, findFileInParents, raiseError, formatDictTable
from .formatters import DepFormatter
from .proj import info as proj_info
from urllib.parse import urlparse
from distutils.dir_util import mkpath
from rich.table import Table

# from texttable import Texttable


# ------------------------------------------------------------------------------
def init(ictx, directory):
    '''Initialise a new firmware development area'''

<<<<<<< HEAD
    cprint('Setting up new firmware work area \'' + workarea + '\'', style='green')
=======
    secho('Setting up new firmware work area \'' + directory + '\'', fg='green')
>>>>>>> 8ff18019

    if ictx.work.path is not None:
        raise click.ClickException(
            'Cannot create a new work area inside an existing one %s' % ictx.work.path
        )

    if exists(directory) and os.listdir(directory):
        raise click.ClickException('Directory \'%s\' already exists and it\'s not empty' % directory)

    # Build source code directory
    mkpath(join(directory, kSourceDir))
    mkpath(join(directory, kProjDir))

    with open(join(directory, kWorkAreaFile), 'w') as lSignature:
        lSignature.write('\n')


# ------------------------------------------------------------------------------
def info(ictx, verbose):
    '''Print a brief report about the current working area'''

<<<<<<< HEAD
    if not env.work.path:
        cprint('ERROR: No ipbb work area detected', style='red')
        return

    cprint()

    lEnvTable = Table('name', 'path', title='ipbb environment', title_style='blue', show_header=False)
    lEnvTable.add_row("Work path", env.work.path)
    if env.currentproj.path:
        lEnvTable.add_row("Project path", env.currentproj.path)
    cprint(lEnvTable)

    if not env.currentproj.path:
        cprint()
        srcs_info(env)

        cprint()
        proj_info(env)
=======
    if not ictx.work.path:
        secho('ERROR: No ipbb work area detected', fg='red')
        return

    echo()
    secho("ipbb waironment", fg='blue')
    # echo  ( "----------------")

    lEnvTable = Texttable(max_width=0)
    lEnvTable.add_row(["Work path", ictx.work.path])
    if ictx.currentproj.path:
        lEnvTable.add_row(["Project path", ictx.currentproj.path])
    echo(lEnvTable.draw())

    echo()
    srcs_info(ictx)

    echo()
    proj_info(ictx)

    if not ictx.currentproj.path:
>>>>>>> 8ff18019
        return

    cprint()

    if not ictx.currentproj.settings:
        return

<<<<<<< HEAD
    t = formatDictTable(env.currentproj.settings, aHeader=False)
    t.title = "Project '[green]%s[/green]'" % env.currentproj.name
    t.title_style = 'blue'
    cprint(t)
=======
    secho("Project '%s'" % ictx.currentproj.name, fg='blue')

    echo(formatDictTable(ictx.currentproj.settings, aHeader=False))
>>>>>>> 8ff18019

    cprint()

<<<<<<< HEAD
    if env.currentproj.usersettings:
        cprint("User settings", style='blue')
        t = formatDictTable(env.currentproj.usersettings, aHeader=False)
        t.title = "User settings"
        t.title_style = 'blue'
        cprint(t)
=======
    if ictx.currentproj.usersettings:
        secho("User settings", fg='blue')
        echo(formatDictTable(ictx.currentproj.usersettings, aHeader=False))
>>>>>>> 8ff18019

        cprint()

    lParser = ictx.depParser
    lDepFmt = DepFormatter(lParser)

    if lParser.errors:
        t = lDepFmt.drawParsingErrors()
        t.title = "Dep tree parsing error(s)"
        t.title_style = 'red'
        cprint(t)
        
        cprint()

    t = lDepFmt.drawDeptreeCommandsSummary()
    t.title = "Dependecy tree elements"
    t.title_style = 'blue'
    cprint(t)

    cprint()

<<<<<<< HEAD
    if  lParser.unresolved:
        t = lDepFmt.drawUnresolvedSummary()
        t.title = "Unresolved item(s)"
        t.title_style = 'red'
        cprint(t)
=======
    if lParser.unresolved:
        secho("Unresolved item(s)", fg='red')
        echo(lDepFmt.drawUnresolvedSummary())
>>>>>>> 8ff18019

        cprint()
# ------------------------------------------------------------------------------


# ------------------------------------------------------------------------------
def add(ictx):
    '''Add a new package to the source area'''
    # -------------------------------------------------------------------------
    # Must be in a build area
    if ictx.work.path is None:
        raise click.ClickException('Build area root directory not found')
    # -------------------------------------------------------------------------


# ------------------------------------------------------------------------------
def _repoInit(ictx, dest):

<<<<<<< HEAD
    if dest not in env.sources:
        cprint('Source package {} not found'.format(dest), style='red')
        cprint('Available repositories:')
        for lPkg in env.sources:
            cprint(' - ' + lPkg)

        raiseError("Source package {} not found".format(dest))

    setupPath = join(env.srcdir, dest, kRepoSetupFile)
    if not exists(setupPath):
        cprint('No repository setup file found in {}. Skipping'.format(dest), style='blue')
=======
    if dest not in ictx.sources:
        secho(f'Source package {dest} not found', fg='red')
        echo('Available repositories:')
        for lPkg in ictx.sources:
            echo(' - ' + lPkg)

        raiseError("Source package {} not found".format(dest))

    initPars = ictx.srcinfo[dest].setupsettings.get('init', None)
    if initPars is None:
        echo("No init procedure defined.")
>>>>>>> 8ff18019
        return
    cprint('Setting up {}'.format(dest), style='blue')

    setupCfg = None
    with open(setupPath, 'r') as f:
        setupCfg = yaml.safe_load(f)

    setupCfg = setupCfg.get('init', None)
    if setupCfg is None:
        cprint("No init configuration file. Skipping.")
        return

    cmds = [ l.split() for l in setupCfg ]

    # ensure that all commands exist
    missingCmds = [(i, cmd) for i, cmd in enumerate(cmds) if not sh.which(cmd[0])]
    if missingCmds:
        cprint('Some setup commands have not been found', style='red')
        for i, cmd in missingCmds:
            cprint(' - {} (line {})'.format(cmd, i))

        raiseError("Setup commands not found".format(dest))

    with sh.pushd(join(ictx.srcdir, dest)):
        # TODO: add error handling
        # Show the list of commands
        # In green the commands executed successfully
        # In red the failed one
        # In white the remaining commands
        for cmd in cmds:
            cprint('> '+' '.join(cmd), style='cyan')
            sh.Command(cmd[0])(*cmd[1:], _out=sys.stdout)

# ------------------------------------------------------------------------------
def _repoReset(ictx, dest):

<<<<<<< HEAD
    if dest not in env.sources:
        cprint('Source package {} not found'.format(dest), style='red')
        cprint('Available repositories:')
        for lPkg in env.sources:
            cprint(' - ' + lPkg)

        raiseError("Source package {} not found".format(dest))

    setupPath = join(env.srcdir, dest, kRepoSetupFile)
    if not exists(setupPath):
        cprint('No repository setup file found in {}. Skipping'.format(dest), style='blue')
        return
    cprint('Resetting up {}'.format(dest), style='blue')
=======
    if dest not in ictx.sources:
        secho(f"Source package {dest} not found", fg='red')
        echo('Available repositories:')
        for lPkg in ictx.sources:
            echo(' - ' + lPkg)

        raiseError("Source package {} not found".format(dest))

    # setupPath = join(ictx.srcdir, dest, kRepoSetupFile)
    # if not exists(setupPath):
    #     secho('No repository setup file found in {}. Skipping'.format(dest), fg='blue')
    #     return
    # secho('Resetting up {}'.format(dest), fg='blue')
>>>>>>> 8ff18019

    setupCfg = None
    with open(setupPath, 'r') as f:
        setupCfg = yaml.safe_load(f)

<<<<<<< HEAD
    setupCfg = setupCfg.get('reset', None)
    if setupCfg is None:
        cprint("No reset configuration file. Skipping.")
=======
    resetPars = ictx.srcinfo[dest].setupsettings.get('reset', None)
    if resetPars is None:
        echo("No reset procedure defined.")
>>>>>>> 8ff18019
        return

    cmds = [ l.split() for l in setupCfg ]

    # ensure that all commands exist
    missingCmds = [(i, cmd) for i, cmd in enumerate(cmds) if not sh.which(cmd[0])]
    if missingCmds:
        cprint('Some setup commands have not been found', style='red')
        for i, cmd in missingCmds:
            cprint(' - {} (line {})'.format(cmd, i))

        raiseError("Setup commands not found".format(dest))

    with sh.pushd(join(ictx.srcdir, dest)):
        # TODO: add error handling
        # Show the list of commands
        # In green the commands executed successfully
        # In red the failed one
        # In white the remaining commands
        for cmd in cmds:
            cprint('> '+' '.join(cmd), style='cyan')
            sh.Command(cmd[0])(*cmd[1:], _out=sys.stdout)


# ------------------------------------------------------------------------------
def git(ictx, repo, branch, revision, dest):
    '''Add a git repository to the source area'''

    cprint('Adding git repository [blue]{}[/blue]'.format(repo))

    # Ensure that the destination direcotry doesn't exist
    # Maybe not necessary

    lUrl = urlparse(repo)
    # Strip '.git' at the end
    lRepoName = splitext(basename(lUrl.path))[0] if dest is None else dest
    lRepoLocalPath = join(ictx.work.path, kSourceDir, lRepoName)

    # Check for
    if exists(lRepoLocalPath):
        raise click.ClickException('Repository already exists \'%s\'' % lRepoLocalPath)

    if branch is not None:
        lLsRemote = sh.git('ls-remote', '-h', '-t', repo, branch)
        lRemoteRefs = [
            line.strip().split('\t') for line in lLsRemote.split('\n') if line
        ]

        # Handle unexpected cases
        # No references
        if not lRemoteRefs:
            raise click.ClickException(
                'No references matching \'{}\' found'.format(branch)
            )
        # Multiple references
        elif len(lRemoteRefs) > 1:
            cprint(lRemoteRefs)
            raise click.ClickException(
                'Found {} references matching \'{}\''.format(len(lRemoteRefs), branch)
            )

        lRef, lRefName = lRemoteRefs[0]

        # It's either a branch (i.e. head)
        if lRefName.startswith('refs/heads/'):
            lRefKind = 'branch'
        # Or a tag
        elif lRefName.startswith('refs/tags/'):
            lRefKind = 'tag'
        # Or something alien
        else:
            raise click.ClickException(
                '{} is neither a branch nor a tag: {}'.format(len(branch), lRefName)
            )

        # All good, go ahead with cloning
        cprint(
            "{} [blue]{}[/blue] resolved as reference {}".format(
                lRefKind.capitalize(), branch, lRefName
            )
        )

    lArgs = ['clone', repo]

    if dest is not None:
        lArgs += [dest]

    sh.git(*lArgs, _out=sys.stdout, _cwd=ictx.srcdir)

    # NOTE: The mutual exclusivity of checking out a branch and
    # checkout out a revision should have been handled at the CLI
    # option handling stage.
    if branch is not None:

        cprint('Checking out branch/tag [blue]{}[/blue]'.format(branch))
        sh.git('checkout', branch, '-q', _out=sys.stdout, _cwd=lRepoLocalPath)

    elif revision is not None:
        cprint('Checking out revision [blue]{}[/blue]'.format(revision))
        try:
            sh.git('checkout', revision, '-q', _out=sys.stdout, _cwd=lRepoLocalPath)
        except Exception as err:
            # NOTE: The assumption here is that the failed checkout
            # did not alter the state of the cloned repo in any
            # way. (This appears to be the case from experience but no
            # hard reference could be found.)
            cprint("Failed to check out requested revision." \
                  " Staying on default branch.", style='red')

    cprint(
        'Repository \'{}\' successfully cloned to:\n  {}'.format(
            lRepoName, join(ictx.srcdir, lRepoName)
        ),
        style='green',
    )

    _repoInit(ictx, lRepoName)


# ------------------------------------------------------------------------------
def svn(ictx, repo, dest, rev, dryrun, sparse):
    '''Add a svn repository REPO to the source area'''

    lUrl = urlparse(repo)
    lRepoName = splitext(basename(lUrl.path))[0] if dest is None else dest
    # -------------------------------------------------------------------------
    # Stop if the target directory already exists
    cprint('Adding svn repository [blue]{}[/blue'.format(repo))

    lRepoLocalPath = join(ictx.srcdir, lRepoName)

    if exists(lRepoLocalPath):
        raise click.ClickException('Repository already exists \'%s\'' % lRepoLocalPath)
    # -------------------------------------------------------------------------

    # -------------------------------------------------------------------------
    if not sparse:
        lArgs = ['checkout', '-q', repo]

        # Append destination directory if defined
        if dest is not None:
            lArgs.append(dest)

        if rev is not None:
            lArgs += ['-r', str(rev)]

        # Do the checkout
        lCmd = ['svn'] + lArgs
        cprint('Executing [blue]{}[/blue]'.format(' '.join(lCmd)))
        if not dryrun:
            sh.svn(*lArgs, _out=sys.stdout, _cwd=ictx.srcdir)
    else:
        cprint('Sparse checkout mode: [blue]{}[/blue]'.format(sparse))
        # ----------------------------------------------------------------------
        # Checkout an empty base folder
        lArgs = ['checkout', '--depth=empty', repo]

        # Append destination directory if defined
        if dest is not None:
            lArgs.append(dest)

        if rev is not None:
            lArgs += ['-r', str(rev)]

        lCmd = ['svn'] + lArgs
        cprint('Executing [blue]{}[/blue]'.format(' '.join(lCmd)))
        if not dryrun:
            sh.svn(*lArgs, _out=sys.stdout, _cwd=ictx.srcdir)
        # ----------------------------------------------------------------------
        lArgs = ['update']
        lCmd = ['svn'] + lArgs
        for lPath in sparse:
            lTokens = [lToken for lToken in lPath.split('/') if lToken]

            lPartials = ['/'.join(lTokens[: i + 1]) for i, _ in enumerate(lTokens)]

            # Recursively check out intermediate, empty folders
            for lPartial in lPartials:
                lArgs = ['up', '--depth=empty', lPartial]
                cprint('Executing [blue]{}[/blue]'.format(' '.join(['svn'] + lArgs)))
                if not dryrun:
                    sh.svn(*lArgs, _out=sys.stdout, _cwd=lRepoLocalPath)

            # Finally check out the target
            lArgs = ['up', '--set-depth=infinity', lPath]
            cprint('Executing [blue]{}[/blue]'.format(' '.join(['svn'] + lArgs)))
            if not dryrun:
                sh.svn(*lArgs, _out=sys.stdout, _cwd=lRepoLocalPath)

    _repoInit(ictx, lRepoName)

    # -------------------------------------------------------------------------


# ------------------------------------------------------------------------------
def tar(ictx, repo, dest, strip):
    '''Add a tarball-ed package to the source area'''

    click.cprint("Warning: Command 'untar' is still experimental", style='yellow')
    lProtocols = ['file', 'http', 'https']
    lExtensions = ['.tar', '.tar.gz', '.tgz']

    # -------------------------------------------------------------------------
    # Carefully parse the repository uri
    lUrl = urlparse(repo)

    # Normalize the scheme name
    lUrlScheme = lUrl.scheme if lUrl.scheme else 'file'

    # And check if it is a known protocol
    if lUrl.scheme not in lProtocols:
        raise click.ClickException(
            "Protocol '"
            + lUrl.scheme
            + "'' not supported. Available protocols "
            + ", ".join(["'" + lP + "'" for lP in lProtocols])
        )

    # Normalize the path as well
    lUrlPath = lUrl.path if lUrlScheme != 'file' else join(lUrl.netloc, lUrl.path)

    if not lUrlPath:
        raise click.ClickException('Malformed url: ' + lUrl)

    lMatches = filter(lambda lOpt: lUrlPath.endswith(lOpt), lExtensions)
    if not lMatches:
        raise click.ClickException(
            'File format not supported. Supported formats :' + ' '.join(lExtensions)
        )

    lRepoName = basename(lUrlPath).strip(lMatches[0]) if dest is None else dest
    # -------------------------------------------------------------------------

    # -------------------------------------------------------------------------
    # Stop if the target directory already exists
    cprint(
        'Adding tarball [blue]{}[/blue] to [blue]{}[/blue]'.format(repo, lRepoName)
    )
    lRepoLocalPath = join(ictx.work.path, kSourceDir, lRepoName)

    if exists(lRepoLocalPath):
        raise click.ClickException('Repository already exists \'%s\'' % lRepoLocalPath)
    # -------------------------------------------------------------------------

    mkpath(lRepoLocalPath)

    lOptArgs = [] if strip is None else ['--show-transformed', '--strip=' + str(strip)]

    # First case, local file
    if lUrlScheme in ['file']:
        lArgs = ['xvfz', abspath(lUrlPath)] + lOptArgs
        sh.tar(*lArgs, _out=sys.stdout, _cwd=lRepoLocalPath)

    # Second case, remote file
    else:
        lArgs = ['xvz'] + lOptArgs
        sh.tar(sh.curl('-L', repo), *lArgs, _out=sys.stdout, _cwd=lRepoLocalPath)

    _repoInit(ictx, lRepoName)


# ------------------------------------------------------------------------------
def symlink(ictx, path):

    lRepoName = basename(path)
    lRepoLocalPath = join(ictx.srcdir, lRepoName)

    if exists(lRepoLocalPath):
        raise click.ClickException('Repository already exists \'%s\'' % lRepoLocalPath)

    cprint(
        'Adding symlink [blue]{}[/blue] to [blue]{}[/blue]'.format(path, lRepoName)
    )

    sh.ln('-s', abspath(path), _cwd=ictx.srcdir )


# ------------------------------------------------------------------------------
def srcs(ictx):
    pass

# ------------------------------------------------------------------------------
def _git_info():
    lHEADId, lHash = None, None

    try:
        lBranch = '/'.join(
            sh.git('symbolic-ref', 'HEAD').split('/')[2:]
        ).strip()
    except sh.ErrorReturnCode_128:
        lBranch = None

    try:
        lTag = sh.git(
            'describe', '--tags', '--exact-match', 'HEAD'
        ).strip()   
    except sh.ErrorReturnCode_128:
        lTag = None

    lHash = sh.git('rev-parse', '--short=8', 'HEAD').strip() + '...'

    if lTag is not None:
        lHEADId = lTag
    elif lBranch is not None:
        lHEADId = lBranch
    else:
        lHEADId = lHash

    try:
        sh.git('diff', '--no-ext-diff', '--quiet').strip()
    except sh.ErrorReturnCode_1:
        lHEADId += '*'

    try:
        sh.git('diff', '--no-ext-diff', '--cached', '--quiet').strip()
    except sh.ErrorReturnCode_1:
        lHEADId += '+'

    return lHEADId, lHash

# ------------------------------------------------------------------------------
def _svn_info():
    lHEADId, lHash = None, None

    lSVNInfoRaw = sh.svn('info')

    lSVNInfo = {
        lEntry[0]: lEntry[1].strip()
        for lEntry in (
            lLine.split(':', 1)
            for lLine in lSVNInfoRaw.split('\n')
            if lLine
        )
    }

<<<<<<< HEAD
    if not env.work.path:
        cprint('ERROR: No ipbb work area detected', style='red')
        return

    cprint()
    cprint("Firmware Packages", style='blue')
    lSrcs = env.sources
=======
    lHEADId = lSVNInfo['URL'].replace(lSVNInfo['Repository Root'] + '/', '')

    lSVNStatus = sh.svn('status', '-q')
    if len(lSVNStatus):
        lHEADId += '*'

    lHash = lSVNInfo['Revision']

    return lHEADId, lHash

# ------------------------------------------------------------------------------
def srcs_info(ictx):

    if not ictx.work.path:
        secho('ERROR: No ipbb work area detected', fg='red')
        return

    echo()
    secho("Firmware Packages", fg='blue')
    lSrcs = ictx.sources
>>>>>>> 8ff18019
    if not lSrcs:
        return

    lSrcTable = Table('name', 'kind', 'version', 'hash')
    for lSrc in lSrcs:
        lSrcDir = join(ictx.srcdir, lSrc)

        lKind, lHEADId, lHash = "unknown", None, None

        # Check if a git repository
        if exists(join(lSrcDir, '.git')):
            with DirSentry(lSrcDir) as _:

                lKind = 'git'
                try:
                    sh.git('rev-parse', '--git-dir')
                except sh.ErrorReturnCode_128:
                    lSrcTable.add_row([lSrc, lKind+' (broken)', '(unknown)', None])
                    continue

                lHEADId, lHash = _git_info()
                lSrcTable.add_row([lSrc, lKind, lHEADId, lHash])

                lSubmods = sh.git('submodule').strip()
                if not lSubmods:
                    continue

                for _, lSubModDir, _ in (l.split() for l in lSubmods.split('\n')):
                    print(lSubModDir)
                    with DirSentry(join(lSrcDir,lSubModDir)) as _:
                        lHEADId, lHash = _git_info()
                        lSrcTable.add_row([u'  └──'+basename(lSubModDir), lKind, lHEADId, lHash])

        elif exists(join(lSrcDir, '.svn')):
            with DirSentry(lSrcDir) as _:
                lKind = 'svn'

                lHEADId, lHash = _svn_info()
                lSrcTable.add_row([lSrc, lKind, lHEADId, lHash])
        else:
            lSrcTable.add_row([lSrc, lKind, lHEADId, lHash])


<<<<<<< HEAD
        lSrcTable.add_row(lSrc, lKind, lHEADId, lHash)
    cprint(lSrcTable)
=======
    echo(lSrcTable.draw())
>>>>>>> 8ff18019


# ------------------------------------------------------------------------------
def srcs_create_component(ictx, component):
    lPathMaker = Pathmaker(ictx.srcdir, ictx._verbosity)

    lCmpPath = lPathMaker.getPath(*component)
    if exists(lPathMaker.getPath(*component)):
        cprint("ERROR: Component '{}' already exists".format(lCmpPath), style='red')
        raise click.ClickException("Command aborted")

    for sd in ['src', 'include', 'iprepo', 'addrtab']:
        lPath = lPathMaker.getPath(*component, command=sd)
        mkdir(lPath)
        cprint("Folder {} created.".format(lPath), style='cyan')


# ------------------------------------------------------------------------------
def srcs_run(ictx, pkg, cmd, args):

    if pkg:
<<<<<<< HEAD
        if pkg not in env.sources:
            cprint(
=======
        if pkg not in ictx.sources:
            secho(
>>>>>>> 8ff18019
                "ERROR: '{}' package not known.\nKnown packages:\n{}".format(
                    pkg, '\n'.join((' * ' + s for s in ictx.sources))
                ),
                style='red',
            )
            raise click.ClickException("Command failed")
        wd = join(ictx.srcdir, pkg)
    else:
        wd = ictx.srcdir

    try:
        lCmd = sh.Command(cmd)
    except sh.CommandNotFound as lExc:
        cprint("ERROR: Command '{}' not found in path".format(cmd), style='red')
        raise click.ClickException("Command aborted")

    try:
        lCmd(*args, _cwd=wd, _out=sys.stdout, _err=sys.stderr)
    except sh.ErrorReturnCode as lExc:
        raise click.ClickException(
            "Command '{}' failed with error code {}".format(
                lExc.full_cmd, lExc.exit_code
            )
        )


# ------------------------------------------------------------------------------
def srcs_find(ictx):
    sh.find(ictx.srcdir, '-name', '*.vhd', _out=sys.stdout)<|MERGE_RESOLUTION|>--- conflicted
+++ resolved
@@ -28,11 +28,7 @@
 def init(ictx, directory):
     '''Initialise a new firmware development area'''
 
-<<<<<<< HEAD
-    cprint('Setting up new firmware work area \'' + workarea + '\'', style='green')
-=======
-    secho('Setting up new firmware work area \'' + directory + '\'', fg='green')
->>>>>>> 8ff18019
+    cprint(f"Setting up new firmware work area {directory}", style='green')
 
     if ictx.work.path is not None:
         raise click.ClickException(
@@ -54,17 +50,16 @@
 def info(ictx, verbose):
     '''Print a brief report about the current working area'''
 
-<<<<<<< HEAD
-    if not env.work.path:
+    if not ictx.work.path:
         cprint('ERROR: No ipbb work area detected', style='red')
         return
 
     cprint()
 
     lEnvTable = Table('name', 'path', title='ipbb environment', title_style='blue', show_header=False)
-    lEnvTable.add_row("Work path", env.work.path)
-    if env.currentproj.path:
-        lEnvTable.add_row("Project path", env.currentproj.path)
+    lEnvTable.add_row("Work path", ictx.work.path)
+    if ictx.currentproj.path:
+        lEnvTable.add_row("Project path", ictx.currentproj.path)
     cprint(lEnvTable)
 
     if not env.currentproj.path:
@@ -73,29 +68,6 @@
 
         cprint()
         proj_info(env)
-=======
-    if not ictx.work.path:
-        secho('ERROR: No ipbb work area detected', fg='red')
-        return
-
-    echo()
-    secho("ipbb waironment", fg='blue')
-    # echo  ( "----------------")
-
-    lEnvTable = Texttable(max_width=0)
-    lEnvTable.add_row(["Work path", ictx.work.path])
-    if ictx.currentproj.path:
-        lEnvTable.add_row(["Project path", ictx.currentproj.path])
-    echo(lEnvTable.draw())
-
-    echo()
-    srcs_info(ictx)
-
-    echo()
-    proj_info(ictx)
-
-    if not ictx.currentproj.path:
->>>>>>> 8ff18019
         return
 
     cprint()
@@ -103,31 +75,19 @@
     if not ictx.currentproj.settings:
         return
 
-<<<<<<< HEAD
-    t = formatDictTable(env.currentproj.settings, aHeader=False)
-    t.title = "Project '[green]%s[/green]'" % env.currentproj.name
+    t = formatDictTable(ictx.currentproj.settings, aHeader=False)
+    t.title = "Project '[green]%s[/green]'" % ictx.currentproj.name
     t.title_style = 'blue'
     cprint(t)
-=======
-    secho("Project '%s'" % ictx.currentproj.name, fg='blue')
-
-    echo(formatDictTable(ictx.currentproj.settings, aHeader=False))
->>>>>>> 8ff18019
 
     cprint()
 
-<<<<<<< HEAD
     if env.currentproj.usersettings:
         cprint("User settings", style='blue')
         t = formatDictTable(env.currentproj.usersettings, aHeader=False)
         t.title = "User settings"
         t.title_style = 'blue'
         cprint(t)
-=======
-    if ictx.currentproj.usersettings:
-        secho("User settings", fg='blue')
-        echo(formatDictTable(ictx.currentproj.usersettings, aHeader=False))
->>>>>>> 8ff18019
 
         cprint()
 
@@ -149,17 +109,11 @@
 
     cprint()
 
-<<<<<<< HEAD
     if  lParser.unresolved:
         t = lDepFmt.drawUnresolvedSummary()
         t.title = "Unresolved item(s)"
         t.title_style = 'red'
         cprint(t)
-=======
-    if lParser.unresolved:
-        secho("Unresolved item(s)", fg='red')
-        echo(lDepFmt.drawUnresolvedSummary())
->>>>>>> 8ff18019
 
         cprint()
 # ------------------------------------------------------------------------------
@@ -178,31 +132,17 @@
 # ------------------------------------------------------------------------------
 def _repoInit(ictx, dest):
 
-<<<<<<< HEAD
-    if dest not in env.sources:
+    if dest not in ictx.sources:
         cprint('Source package {} not found'.format(dest), style='red')
         cprint('Available repositories:')
-        for lPkg in env.sources:
+        for lPkg in ictx.sources:
             cprint(' - ' + lPkg)
 
         raiseError("Source package {} not found".format(dest))
 
-    setupPath = join(env.srcdir, dest, kRepoSetupFile)
+    setupPath = join(ictx.srcdir, dest, kRepoSetupFile)
     if not exists(setupPath):
         cprint('No repository setup file found in {}. Skipping'.format(dest), style='blue')
-=======
-    if dest not in ictx.sources:
-        secho(f'Source package {dest} not found', fg='red')
-        echo('Available repositories:')
-        for lPkg in ictx.sources:
-            echo(' - ' + lPkg)
-
-        raiseError("Source package {} not found".format(dest))
-
-    initPars = ictx.srcinfo[dest].setupsettings.get('init', None)
-    if initPars is None:
-        echo("No init procedure defined.")
->>>>>>> 8ff18019
         return
     cprint('Setting up {}'.format(dest), style='blue')
 
@@ -239,49 +179,27 @@
 # ------------------------------------------------------------------------------
 def _repoReset(ictx, dest):
 
-<<<<<<< HEAD
-    if dest not in env.sources:
+    if dest not in ictx.sources:
         cprint('Source package {} not found'.format(dest), style='red')
         cprint('Available repositories:')
-        for lPkg in env.sources:
+        for lPkg in ictx.sources:
             cprint(' - ' + lPkg)
 
         raiseError("Source package {} not found".format(dest))
 
-    setupPath = join(env.srcdir, dest, kRepoSetupFile)
+    setupPath = join(ictx.srcdir, dest, kRepoSetupFile)
     if not exists(setupPath):
         cprint('No repository setup file found in {}. Skipping'.format(dest), style='blue')
         return
     cprint('Resetting up {}'.format(dest), style='blue')
-=======
-    if dest not in ictx.sources:
-        secho(f"Source package {dest} not found", fg='red')
-        echo('Available repositories:')
-        for lPkg in ictx.sources:
-            echo(' - ' + lPkg)
-
-        raiseError("Source package {} not found".format(dest))
-
-    # setupPath = join(ictx.srcdir, dest, kRepoSetupFile)
-    # if not exists(setupPath):
-    #     secho('No repository setup file found in {}. Skipping'.format(dest), fg='blue')
-    #     return
-    # secho('Resetting up {}'.format(dest), fg='blue')
->>>>>>> 8ff18019
 
     setupCfg = None
     with open(setupPath, 'r') as f:
         setupCfg = yaml.safe_load(f)
 
-<<<<<<< HEAD
     setupCfg = setupCfg.get('reset', None)
     if setupCfg is None:
         cprint("No reset configuration file. Skipping.")
-=======
-    resetPars = ictx.srcinfo[dest].setupsettings.get('reset', None)
-    if resetPars is None:
-        echo("No reset procedure defined.")
->>>>>>> 8ff18019
         return
 
     cmds = [ l.split() for l in setupCfg ]
@@ -617,36 +535,13 @@
         )
     }
 
-<<<<<<< HEAD
-    if not env.work.path:
+    if not ictx.work.path:
         cprint('ERROR: No ipbb work area detected', style='red')
         return
 
     cprint()
     cprint("Firmware Packages", style='blue')
-    lSrcs = env.sources
-=======
-    lHEADId = lSVNInfo['URL'].replace(lSVNInfo['Repository Root'] + '/', '')
-
-    lSVNStatus = sh.svn('status', '-q')
-    if len(lSVNStatus):
-        lHEADId += '*'
-
-    lHash = lSVNInfo['Revision']
-
-    return lHEADId, lHash
-
-# ------------------------------------------------------------------------------
-def srcs_info(ictx):
-
-    if not ictx.work.path:
-        secho('ERROR: No ipbb work area detected', fg='red')
-        return
-
-    echo()
-    secho("Firmware Packages", fg='blue')
     lSrcs = ictx.sources
->>>>>>> 8ff18019
     if not lSrcs:
         return
 
@@ -690,12 +585,8 @@
             lSrcTable.add_row([lSrc, lKind, lHEADId, lHash])
 
 
-<<<<<<< HEAD
         lSrcTable.add_row(lSrc, lKind, lHEADId, lHash)
     cprint(lSrcTable)
-=======
-    echo(lSrcTable.draw())
->>>>>>> 8ff18019
 
 
 # ------------------------------------------------------------------------------
@@ -717,13 +608,8 @@
 def srcs_run(ictx, pkg, cmd, args):
 
     if pkg:
-<<<<<<< HEAD
-        if pkg not in env.sources:
+        if pkg not in ictx.sources:
             cprint(
-=======
-        if pkg not in ictx.sources:
-            secho(
->>>>>>> 8ff18019
                 "ERROR: '{}' package not known.\nKnown packages:\n{}".format(
                     pkg, '\n'.join((' * ' + s for s in ictx.sources))
                 ),
