--- conflicted
+++ resolved
@@ -93,11 +93,7 @@
   mkdir -p $(dirname ${IPBB_VENV})
 fi
 
-<<<<<<< HEAD
-export PATH PYTHONPATH IPBB_ROOT
-=======
 if [ ! -d "${IPBB_VENV}" ] ; then
->>>>>>> 7b631d86
 
   echo -e "${COL_YELLOW}Virtualenv ${IPBB_VENV} doen not exist.${COL_NULL}"
   echo -e "${COL_GREEN}Setting up a new virtual python environment in ${IPBB_VENV}${COL_NULL}"
@@ -134,13 +130,8 @@
   # Consistency check
   if [[ ! ${IPBB_VENV} -ef ${VIRTUAL_ENV} ]]; then
     deactivate
-<<<<<<< HEAD
-    echo "ipbb environment loading failed. Was this directory moved?"
-    echo "Delete ${IPBB_ROOT}/external and source env.sh again."
-=======
     echo -e "${COL_RED}ERROR: ipbb environment loading failed. Was ipbb directory moved?${COL_NULL}"
     echo -e "${COL_RED}       Delete ${IPBB_VENV} and source env.sh again.${COL_NULL}"
->>>>>>> 7b631d86
     return
   fi
 fi
